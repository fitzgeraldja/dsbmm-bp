--- conflicted
+++ resolved
@@ -496,7 +496,6 @@
                                 "meta_params": meta_params,
                             }
 
-<<<<<<< HEAD
                         model.dsbmm.set_params(true_params, freeze=True)
                     ## Fit to given data
                     model.fit(true_Z=true_Z, learning_rate=0.2)
@@ -534,103 +533,8 @@
                                         true_Z, pred_Z=model.k_means_init_Z
                                     ),
                                     3,
-=======
-                                model.dsbmm.set_params(true_params, freeze=True)
-                            ## Fit to given data
-                            model.fit(true_Z=true_Z, learning_rate=0.2)
-                            ## Score after fit
-                            try:
-                                test_aris[test_no, samp_no, :] = 0.0  # type: ignore
-                                print("BP Z ARI:")
-                                test_aris[test_no, samp_no, :] = model.ari_score(true_Z)  # type: ignore
-                                if not verbose:
-                                    print(np.round_(test_aris[test_no, samp_no, :], 3))  # type: ignore
-                                print("Init Z ARI:")
-                                if verbose:
-                                    model.ari_score(true_Z, pred_Z=model.k_means_init_Z)
-                                else:
-                                    print(
-                                        np.round_(
-                                            model.ari_score(
-                                                true_Z, pred_Z=model.k_means_init_Z
-                                            ),
-                                            3,
-                                        )
-                                    )
-                            except Exception:  # IndexError:
-                                print("BP Z ARI:")
-                                test_aris[test_no][samp_no, :] = model.ari_score(true_Z)
-                                if not verbose:
-                                    print(np.round_(test_aris[test_no][samp_no, :], 3))
-                                print("Init Z ARI:")
-                                if verbose:
-                                    model.ari_score(true_Z, pred_Z=model.k_means_init_Z)
-                                else:
-                                    print(
-                                        np.round_(
-                                            model.ari_score(
-                                                true_Z, pred_Z=model.k_means_init_Z
-                                            ),
-                                            3,
-                                        )
-                                    )
-                            # print("Z inferred:", model.bp.model.jit_model.Z)
-                            if verbose:
-                                ## Show transition matrix inferred
-                                print("Pi inferred:", model.bp.trans_prob)
-                                try:
-                                    print("Versus true pi:", params["trans_mat"])
-                                except Exception:  # KeyError:
-                                    print(
-                                        "Versus true pi:",
-                                        simulation.gen_trans_mat(
-                                            sample["p_stay"], sample["Q"]
-                                        ),
-                                    )
-                                print("True effective pi:", utils.effective_pi(true_Z))
-                                if args.use_numba:
-                                    print(
-                                        "Effective pi from partition inferred:",
-                                        utils.effective_pi(model.bp.model.jit_model.Z),
-                                    )
-                                    print(
-                                        "True effective beta:",
-                                        utils.effective_beta(
-                                            model.bp.model.jit_model.A, true_Z
-                                        ).transpose(2, 0, 1),
-                                    )
-                                    print(
-                                        "Pred effective beta:",
-                                        utils.effective_beta(
-                                            model.bp.model.jit_model.A,
-                                            model.bp.model.jit_model.Z,
-                                        ).transpose(2, 0, 1),
-                                    )
-                                else:
-                                    print(
-                                        "Effective pi from partition inferred:",
-                                        utils.effective_pi(model.bp.model.Z),
-                                    )
-                                    print(
-                                        "True effective beta:",
-                                        utils.effective_beta(
-                                            model.bp.model.A, true_Z
-                                        ).transpose(2, 0, 1),
-                                    )
-                                    print(
-                                        "Pred effective beta:",
-                                        utils.effective_beta(
-                                            model.bp.model.A,
-                                            model.bp.model.Z,
-                                        ).transpose(2, 0, 1),
-                                    )
-                            if samp_no > 0:
-                                test_times[test_no, samp_no - 1] = (
-                                    time.time() - start_time
->>>>>>> 29a742e2
                                 )
                             )
-<<<<<<< HEAD
                     # print("Z inferred:", model.bp.model.jit_model.Z)
                     if verbose:
                         ## Show transition matrix inferred
@@ -645,50 +549,70 @@
                                 ),
                             )
                         print("True effective pi:", utils.effective_pi(true_Z))
-                        print(
-                            "Effective pi from partition inferred:",
-                            utils.effective_pi(model.bp.model.jit_model.Z),
-                        )
-                        print(
-                            "True effective beta:",
-                            utils.effective_beta(
-                                model.bp.model.jit_model.A, true_Z
-                            ).transpose(2, 0, 1),
-                        )
-                        print(
-                            "Pred effective beta:",
-                            utils.effective_beta(
-                                model.bp.model.jit_model.A,
-                                model.bp.model.jit_model.Z,
-                            ).transpose(2, 0, 1),
-                        )
+                        if args.use_numba:
+                            print(
+                                "Effective pi from partition inferred:",
+                                utils.effective_pi(model.bp.model.jit_model.Z),
+                            )
+                            print(
+                                "True effective beta:",
+                                utils.effective_beta(
+                                    model.bp.model.jit_model.A, true_Z
+                                ).transpose(2, 0, 1),
+                            )
+                            print(
+                                "Pred effective beta:",
+                                utils.effective_beta(
+                                    model.bp.model.jit_model.A,
+                                    model.bp.model.jit_model.Z,
+                                ).transpose(2, 0, 1),
+                            )
+                        else:
+                            print(
+                                "Effective pi from partition inferred:",
+                                utils.effective_pi(model.bp.model.Z),
+                            )
+                            print(
+                                "True effective beta:",
+                                utils.effective_beta(
+                                    model.bp.model.A, true_Z
+                                ).transpose(2, 0, 1),
+                            )
+                            print(
+                                "Pred effective beta:",
+                                utils.effective_beta(
+                                    model.bp.model.A,
+                                    model.bp.model.Z,
+                                ).transpose(2, 0, 1),
+                            )
                     if samp_no > 0:
                         test_times[test_no, samp_no - 1] = (
                             time.time() - start_time
                         )
-                        if testset_name == "scaling":
-                            print(
-                                f"Sample took ~{test_times[test_no,samp_no-1]:.2f}s"
-                            )
-                    if args.use_numba:
-                        time.sleep(
-                            0.5
-                        )  # sleep a bit to allow threads to complete, TODO: properly sort this
+                    if args.use_numba: 
+                        # wait a bit for numba to stop thread errors 
+                        time.sleep(0.5)
                     # save after every sample in case of crash
                     tp_str = (
-                        "_tp" + str(args.tuning_param)
-                        if args.tuning_param is not None
-                        else ""
+                        "_tp" + str(args.tuning_param) if args.tuning_param is not None else ""
                     )
                     if testset_name == "align":
-                        test_Z[
-                            test_no, samp_no, :, :
-                        ] = model.bp.model.jit_model.Z
-                        with open(
-                            f"../../results/{testset_name}_test_Z{tp_str}.pkl",
-                            "wb",
-                        ) as f:
-                            pickle.dump(test_Z, f)
+                        if args.use_numba:
+                            test_Z[
+                                test_no, samp_no, :, :
+                            ] = model.bp.model.jit_model.Z
+                            with open(
+                                f"../../results/{testset_name}_test_Z{tp_str}.pkl",
+                                "wb",
+                            ) as f:
+                                pickle.dump(test_Z, f)
+                        else:
+                            test_Z[test_no, samp_no, :, :] = model.bp.model.Z
+                            with open(
+                                f"../../results/{testset_name}_test_Z{tp_str}.pkl",
+                                "wb",
+                            ) as f:
+                                pickle.dump(test_Z, f)
                     with open(
                         f"../../results/{testset_name}_test_aris{tp_str}.pkl",
                         "wb",
@@ -704,40 +628,6 @@
                         "wb",
                     ) as f:
                         pickle.dump(init_times, f)
-=======
-                            if testset_name == "align":
-                                if args.use_numba:
-                                    test_Z[
-                                        test_no, samp_no, :, :
-                                    ] = model.bp.model.jit_model.Z
-                                    with open(
-                                        f"../../results/{testset_name}_test_Z{tp_str}.pkl",
-                                        "wb",
-                                    ) as f:
-                                        pickle.dump(test_Z, f)
-                                else:
-                                    test_Z[test_no, samp_no, :, :] = model.bp.model.Z
-                                    with open(
-                                        f"../../results/{testset_name}_test_Z{tp_str}.pkl",
-                                        "wb",
-                                    ) as f:
-                                        pickle.dump(test_Z, f)
-                            with open(
-                                f"../../results/{testset_name}_test_aris{tp_str}.pkl",
-                                "wb",
-                            ) as f:
-                                pickle.dump(test_aris, f)
-                            with open(
-                                f"../../results/{testset_name}_test_times{tp_str}.pkl",
-                                "wb",
-                            ) as f:
-                                pickle.dump(test_times, f)
-                            with open(
-                                f"../../results/{testset_name}_init_times{tp_str}.pkl",
-                                "wb",
-                            ) as f:
-                                pickle.dump(init_times, f)
->>>>>>> 29a742e2
             # TODO: finish MLflow logging
             # Use mlflow.set_tag to mark runs that miss
             # reasonable accuracy
