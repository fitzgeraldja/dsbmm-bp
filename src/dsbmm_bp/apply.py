import argparse
import os
import pickle
import time
from pathlib import Path

import em
import mlflow
import numpy as np
import simulation
import utils
from mlflow import log_artifacts, log_metric, log_param
from numba.typed import List
from scipy import sparse

mlflow.set_experiment("dsbmm-alpha")

parser = argparse.ArgumentParser(description="Apply model to data.")


testset_names = ["og", "default", "scaling", "align", "scopus"]
parser.add_argument(
    "--test",
    type=str,
    default="default",
    help=f"Run chosen set of provided tests, options are {testset_names}, default is default.",
    choices=testset_names,
)
parser.add_argument(
    "--scopus_link_choice",
    type=str,
    default="ref",
    help=f"Choice of type of link for Scopus data, options are 'ref' or 'au', default is ref.",
    choices=["ref", "au"],
)
parser.add_argument(
    "--data",
    type=str,
    default="./data",
    help="Specify path to data directory. Default is ./data",
)

parser.add_argument(
    "--num_groups",
    type=int,
    default=4,
    help="Number of groups to use in the model. Default is 4.",
    # NB for scopus, MFVI used 22 if link_choice == "au"
    # else 19 if link_choice == "ref"
)

parser.add_argument(
    "--min_Q",
    type=int,
    default=None,
    help="Minimum number of groups to use, will search from here",
)
parser.add_argument(
    "--max_Q",
    type=int,
    default=None,
    help="Maximum number of groups to use, will search up to here",
)

parser.add_argument("--verbose", "-v", action="store_true", help="Print verbose output")

parser.add_argument(
    "--nb_parallel",
    "-nbp",
    action="store_true",
    help="Try with numba parallelism (currently slower)",
)

parser.add_argument(
    "--n_threads", 
    type=int,
    help="Set number of threads used for parallelism"
)

parser.add_argument(
    "--tuning_param",
    "-tunp",
    type=float,
    default=1.0,
    help="Set metadata tuning parameter value"
)

parser.add_argument(
    "--ignore_meta",
    action="store_true",
    help="Ignore metadata, use only network edges for fitting model"
)

args = parser.parse_args()

if args.n_threads is not None: 
    from numba import set_num_threads
    set_num_threads(args.n_threads)

if __name__ == "__main__":
    if not os.path.exists("../../results/mlruns"):
        os.mkdir("../../results/mlruns")
    mlflow.set_tracking_uri("file:/../../results/mlruns")
    ## Simulate data (for multiple tests)
    default_test_params = simulation.default_test_params
    og_test_params = simulation.og_test_params
    scaling_test_params = simulation.scaling_test_params
    align_test_params = simulation.align_test_params
    testset_name = args.test
    # choose which set of tests to run
    if testset_name == "og":
        test_params = og_test_params
    elif testset_name == "default":
        test_params = default_test_params
    elif testset_name == "scaling":
        test_params = scaling_test_params
    elif testset_name == "align":
        test_params = align_test_params
    else:
        test_params = None
    # NB n_samps, p_out, T, meta_types, L, meta_dims all fixed
    # in default test set - all other params change over 12 tests
    if test_params is not None:
        all_samples = []
        params_set = []
        chosen_test_idx = 10
        # print(test_params)
        for i, testno in enumerate(test_params["test_no"]):
            # if i == chosen_test_idx:
            # if i < 3:  # just take first 3 tests for example to start
            if testset_name in ["default", "scaling", "align"]:
                params = {
                    "test_no": testno,
                    "N": test_params["N"][i],
                    "Q": test_params["Q"][i],
                    "p_in": test_params["p_in"][i],
                    "p_stay": test_params["p_stay"][i],
                    "n_samps": test_params["n_samps"],
                    "p_out": test_params["p_out"][i],
                    "T": test_params["T"],
                    "meta_types": test_params["meta_types"],
                    "L": test_params["L"],
                    "meta_dims": test_params["meta_dims"],
                    "pois_params": test_params["meta_params"][i][0],
                    "indep_bern_params": test_params["meta_params"][i][1],
                    "meta_aligned": test_params["meta_align"][i],
                }
            elif testset_name == "og":
                params = {
                    "test_no": testno,
                    "N": test_params["N"],
                    "Q": test_params["Q"],
                    "beta_mat": test_params["beta_mat"][i],
                    "trans_mat": test_params["trans_mat"][i],
                    "n_samps": test_params["n_samps"],
                    "T": test_params["T"][i],
                    "meta_types": test_params["meta_types"],
                    "L": test_params["L"],
                    "meta_dims": test_params["meta_dims"],
                    # "pois_params": og_test_params["meta_params"][i][0],
                    # "indep_bern_params": og_test_params["meta_params"][i][1],
                    "sample_meta_params": test_params["sample_meta_params"],
                }
            # print(params)
            if testset_name in ["scaling", "align"]:
                try:
                    with open(
                        f"../../results/{testset_name}_{testno}_samples.pkl",
                        "rb",
                    ) as f:
                        samples = pickle.load(f)
                except Exception:  # FileNotFoundError: NB only base exception supported by numba
                    samples = simulation.gen_test_data(**params)
                    print()
                    print(f"Simulated test {testno}")
                    if testset_name == "scaling":
                        for i, sample in enumerate(samples):
                            print(f"...converting sample {i+1} to sparse format")
                            sample["A"] = [
                                sparse.csr_matrix(sample["A"][:, :, t])
                                for t in range(params["T"])
                            ]
                        print("...done")
                    with open(
                        f"../../results/{testset_name}_{testno}_samples.pkl",
                        "wb",
                    ) as f:
                        pickle.dump(samples, f)
            else:
                samples = simulation.gen_test_data(**params)
            # print(samples)
            all_samples.append(samples)
            params_set.append(params)
        print("Successfully simulated data, now initialising model...")
    # Example of specifying own params for simulating data:
    # N = 500
    # Q = 20
    # T = 5
    # p_in = 0.02
    # p_out = 0.01
    # p_stay = 0.8
    # trans_prob = simulation.gen_trans_mat(p_stay, Q)
    # Z_1 = np.random.randint(0, Q, size=(N,))
    # Z_1 = np.sort(Z_1)
    # meta_types = List()
    # meta_types.append("poisson")
    # meta_types.append("indep bernoulli")
    # L = 5
    # meta_params = [np.random.randint(5, 15, size=(1, Q, T)), np.random.rand(L, Q, T)]
    # data = simulation.sample_dynsbm_meta(
    #     Z_1=Z_1,
    #     Q=Q,
    #     T=T,
    #     p_in=p_in,
    #     p_out=p_out,
    #     trans_prob=trans_prob,
    #     meta_types=meta_types,
    #     meta_params=meta_params,
    # )

    ## Load empirical data
    if testset_name == "scopus":
        data = {}
        DATA_PATH = Path("../../tests/data/scopus")
        link_choice = args.scopus_link_choice
        if link_choice == "au":
            with open(DATA_PATH / "col_A.pkl", "rb") as f:
                data["A"] = [sparse.csr_matrix(A) for A in pickle.load(f)]
            with open(DATA_PATH / "col_ages.pkl", "rb") as f:
                # given as full time series so only take 4 most recent as done
                # for A
                data["X_ages"] = pickle.load(f)[-4:].transpose(1, 0, 2)
            with open(DATA_PATH / "col_insts.pkl", "rb") as f:
                data["X_insts"] = pickle.load(f)[-4:].transpose(1, 0, 2)
            with open(DATA_PATH / "col_subjs.pkl", "rb") as f:
                data["X_subjs"] = pickle.load(f)[-4:].transpose(1, 0, 2)
        elif link_choice == "ref":
            with open(DATA_PATH / "col_ref_A.pkl", "rb") as f:
                data["A"] = [sparse.csr_matrix(A) for A in pickle.load(f)]
            with open(DATA_PATH / "col_ref_ages.pkl", "rb") as f:
                # given as full time series so only take 4 most recent as done
                # for A
                data["X_ages"] = pickle.load(f)[-4:].transpose(1, 0, 2)
            with open(DATA_PATH / "col_ref_insts.pkl", "rb") as f:
                data["X_insts"] = pickle.load(f)[-4:].transpose(1, 0, 2)
            with open(DATA_PATH / "col_ref_subjs.pkl", "rb") as f:
                data["X_subjs"] = pickle.load(f)[-4:].transpose(1, 0, 2)
        else:
            raise ValueError("Unknown link choice passed")
        # data['X'] = [v for k,v in data.items() if 'X' in k]
        tmp = List()
        tmp.append(np.ascontiguousarray(data["X_ages"]))
        tmp.append(np.ascontiguousarray(data["X_insts"]))
        tmp.append(np.ascontiguousarray(data["X_subjs"]))
        data["X"] = tmp
        data["meta_types"] = ["poisson", "indep bernoulli", "indep bernoulli"]
        data["Q"] = args.num_groups

    try_parallel = args.nb_parallel

    use_X_init = False
    verbose = args.verbose
    if testset_name != "scopus":
        if testset_name == "og":
            test_aris = [np.zeros((20, T)) for T in test_params["T"]]
        elif testset_name in ["default", "scaling", "align"]:
            test_aris = np.zeros(
                (len(all_samples), test_params["n_samps"], test_params["T"])
            )
        test_times = np.zeros((len(all_samples), test_params["n_samps"] - 1))
        init_times = np.zeros_like(test_times)
        if testset_name == "scaling":
            test_Ns = [param["N"] for param in params_set]
            with open(f"../../results/{testset_name}_N.pkl", "wb") as f:
                pickle.dump(test_Ns, f)
        elif testset_name == "align":
            test_Z = np.zeros(
                (
                    len(all_samples),
                    params_set[0]["n_samps"],
                    params_set[0]["N"],
                    test_params["T"],
                )
            )
        for test_no, (samples, params) in enumerate(zip(all_samples, params_set)):
            # if test_no < 5:
            print()
            print("*" * 15, f"Test {test_no+1}", "*" * 15)
<<<<<<< HEAD
            for samp_no, sample in enumerate(samples):
                if samp_no < len(samples):  # can limit num samples considered
                    if samp_no > 0:
                        # drop first run as compiling
                        start_time = time.time()
                    if verbose:
                        print("true params:", params)
                    print()
                    print("$" * 12, "At sample", samp_no + 1, "$" * 12)
                    sample.update(params)
                    # present = calc_present(sample["A"])
                    # trans_present = calc_trans_present(present)
                    # print(present)
                    # print(trans_present)+
                    ## Initialise model
                    true_Z = sample.pop("Z")
                    ## Initialise
                    if testset_name != "scaling":
                        model = em.EM(sample, verbose=verbose, use_meta=not args.ignore_meta)
                    elif testset_name == "align":
                        print(f"alignment = {params['meta_aligned']}")
                        model = em.EM(
                            sample, verbose=verbose, tuning_param=args.tuning_param, use_meta=not args.ignore_meta
                        )
                    else:
                        print(f"N = {params['N']}")
                        model = em.EM(
                            sample,
                            sparse_adj=True,
                            try_parallel=try_parallel,
                            verbose=verbose,
                            use_meta=not args.ignore_meta
                        )
                    if samp_no > 0:
                        init_times[test_no, samp_no - 1] = time.time() - start_time
                    ## Score from K means
                    print("Before fitting model, K-means init partition has")
                    if verbose:
                        model.ari_score(true_Z, pred_Z=model.k_means_init_Z)
                    else:
                        print(
                            np.round_(
                                model.ari_score(true_Z, pred_Z=model.k_means_init_Z),
                                3,
                            )
                        )
                    ## Fit to given data
                    model.fit(true_Z=true_Z, learning_rate=0.2)
                    ## Score after fit
                    try:
                        test_aris[test_no, samp_no, :] = 0.0
                        print("BP Z ARI:")
                        test_aris[test_no, samp_no, :] = model.ari_score(true_Z)
                        if not verbose:
                            print(np.round_(test_aris[test_no, samp_no, :], 3))
                        print("Init Z ARI:")
                        if verbose:
                            model.ari_score(true_Z, pred_Z=model.k_means_init_Z)
                        else:
                            print(
                                np.round_(
                                    model.ari_score(
                                        true_Z, pred_Z=model.k_means_init_Z
                                    ),
                                    3,
=======
            # Create nested runs for each test + sample
            with mlflow.start_run(run_name=f"PARENT_RUN_{test_no}") as parent_run:
                # mlflow.log_param("parent", "yes")
                for samp_no, sample in enumerate(samples):
                    with mlflow.start_run(
                        run_name=f"CHILD_RUN_{test_no}:{samp_no}", nested=True
                    ) as child_run:
                        # mlflow.log_param("child", "yes")
                        if samp_no < len(samples):  # can limit num samples considered
                            if samp_no > 0:
                                # drop first run as compiling
                                start_time = time.time()
                            if verbose:
                                print("true params:", params)
                            print()
                            print("$" * 12, "At sample", samp_no + 1, "$" * 12)
                            sample.update(params)
                            # present = calc_present(sample["A"])
                            # trans_present = calc_trans_present(present)
                            # print(present)
                            # print(trans_present)+
                            ## Initialise model
                            true_Z = sample.pop("Z")
                            ## Initialise
                            if testset_name != "scaling":
                                model = em.EM(sample, verbose=verbose)
                            elif testset_name == "align":
                                print(f"alignment = {params['meta_aligned']}")
                                model = em.EM(
                                    sample,
                                    verbose=verbose,
                                    tuning_param=args.tuning_param,
>>>>>>> 4b9699a2
                                )
                            else:
                                print(f"N = {params['N']}")
                                model = em.EM(
                                    sample,
                                    sparse_adj=True,
                                    try_parallel=try_parallel,
                                    verbose=verbose,
                                )
                            if samp_no > 0:
                                init_times[test_no, samp_no - 1] = (
                                    time.time() - start_time
                                )
                            ## Score from K means
                            print("Before fitting model, K-means init partition has")
                            if verbose:
                                model.ari_score(true_Z, pred_Z=model.k_means_init_Z)
                            else:
                                print(
                                    np.round_(
                                        model.ari_score(
                                            true_Z, pred_Z=model.k_means_init_Z
                                        ),
                                        3,
                                    )
                                )
                            ## Fit to given data
                            model.fit(true_Z=true_Z, learning_rate=0.2)
                            ## Score after fit
                            try:
                                test_aris[test_no, samp_no, :] = 0.0  # type: ignore
                                print("BP Z ARI:")
                                test_aris[test_no, samp_no, :] = model.ari_score(true_Z)  # type: ignore
                                if not verbose:
                                    print(np.round_(test_aris[test_no, samp_no, :], 3))  # type: ignore
                                print("Init Z ARI:")
                                if verbose:
                                    model.ari_score(true_Z, pred_Z=model.k_means_init_Z)
                                else:
                                    print(
                                        np.round_(
                                            model.ari_score(
                                                true_Z, pred_Z=model.k_means_init_Z
                                            ),
                                            3,
                                        )
                                    )
                            except Exception:  # IndexError:
                                print("BP Z ARI:")
                                test_aris[test_no][samp_no, :] = model.ari_score(true_Z)
                                if not verbose:
                                    print(np.round_(test_aris[test_no][samp_no, :], 3))
                                print("Init Z ARI:")
                                if verbose:
                                    model.ari_score(true_Z, pred_Z=model.k_means_init_Z)
                                else:
                                    print(
                                        np.round_(
                                            model.ari_score(
                                                true_Z, pred_Z=model.k_means_init_Z
                                            ),
                                            3,
                                        )
                                    )
                            # print("Z inferred:", model.bp.model.jit_model.Z)
                            if verbose:
                                ## Show transition matrix inferred
                                print("Pi inferred:", model.bp.trans_prob)
                                try:
                                    print("Versus true pi:", params["trans_mat"])
                                except Exception:  # KeyError:
                                    print(
                                        "Versus true pi:",
                                        simulation.gen_trans_mat(
                                            sample["p_stay"], sample["Q"]
                                        ),
                                    )
                                print("True effective pi:", utils.effective_pi(true_Z))
                                print(
                                    "Effective pi from partition inferred:",
                                    utils.effective_pi(model.bp.model.jit_model.Z),
                                )
                                print(
                                    "True effective beta:",
                                    utils.effective_beta(
                                        model.bp.model.jit_model.A, true_Z
                                    ).transpose(2, 0, 1),
                                )
                                print(
                                    "Pred effective beta:",
                                    utils.effective_beta(
                                        model.bp.model.jit_model.A,
                                        model.bp.model.jit_model.Z,
                                    ).transpose(2, 0, 1),
                                )
                            if samp_no > 0:
                                test_times[test_no, samp_no - 1] = (
                                    time.time() - start_time
                                )
                                if testset_name == "scaling":
                                    print(
                                        f"Sample took ~{test_times[test_no,samp_no-1]:.2f}s"
                                    )
                            time.sleep(
                                0.5
                            )  # sleep a bit to allow threads to complete, TODO: properly sort this
                            # save after every sample in case of crash
                            tp_str = (
                                "_tp" + str(args.tuning_param)
                                if args.tuning_param is not None
                                else ""
                            )
                            if testset_name == "align":
                                test_Z[
                                    test_no, samp_no, :, :
                                ] = model.bp.model.jit_model.Z
                                with open(
                                    f"../../results/{testset_name}_test_Z{tp_str}.pkl",
                                    "wb",
                                ) as f:
                                    pickle.dump(test_Z, f)
                            with open(
                                f"../../results/{testset_name}_test_aris{tp_str}.pkl",
                                "wb",
                            ) as f:
                                pickle.dump(test_aris, f)
                            with open(
                                f"../../results/{testset_name}_test_times{tp_str}.pkl",
                                "wb",
                            ) as f:
                                pickle.dump(test_times, f)
                            with open(
                                f"../../results/{testset_name}_init_times{tp_str}.pkl",
                                "wb",
                            ) as f:
                                pickle.dump(init_times, f)
            # TODO: finish MLflow logging
            # Use mlflow.set_tag to mark runs that miss
            # reasonable accuracy

            print(f"Finished test {test_no+1} for true params:")
            print(params)
            print(f"Mean ARIs: {test_aris[test_no].mean(axis=0)}")
        print()
        print("Mean ARIs inferred for each test:")
        try:
            print(test_aris.mean(axis=(1, 2)))  # type: ignore
        except Exception:  # AttributeError:
            print(np.array([aris.mean() for aris in test_aris]))
        print("Mean times for each test:")
        print(test_times.mean(axis=1))
    else:
        T = len(data["A"])
        N = data["A"][0].shape[0]
        n_runs = 5
        test_Z = np.zeros((n_runs, N, T))
        print("*" * 15, "Running Scopus data", "*" * 15)
        ## Initialise
        model = em.EM(
            data,
            sparse_adj=True,
            try_parallel=try_parallel,
            tuning_param=np.linspace(0.8, 1.8, 11),
            n_runs=n_runs,
            deg_corr=True,
            verbose=verbose,
            use_meta=not args.ignore_meta
        )
        ## Fit to given data
        model.fit(learning_rate=0.2)
        pred_Z = model.bp.model.jit_model.Z
        print(f"Best tuning param: {model.best_tun_param}")
        with open(f"../../results/{testset_name}_{link_choice}_Z.pkl", "wb") as f:
            pickle.dump(pred_Z, f)

    # TODO: clean up code and improve documentation, then
    # run poetry publish<|MERGE_RESOLUTION|>--- conflicted
+++ resolved
@@ -286,73 +286,6 @@
             # if test_no < 5:
             print()
             print("*" * 15, f"Test {test_no+1}", "*" * 15)
-<<<<<<< HEAD
-            for samp_no, sample in enumerate(samples):
-                if samp_no < len(samples):  # can limit num samples considered
-                    if samp_no > 0:
-                        # drop first run as compiling
-                        start_time = time.time()
-                    if verbose:
-                        print("true params:", params)
-                    print()
-                    print("$" * 12, "At sample", samp_no + 1, "$" * 12)
-                    sample.update(params)
-                    # present = calc_present(sample["A"])
-                    # trans_present = calc_trans_present(present)
-                    # print(present)
-                    # print(trans_present)+
-                    ## Initialise model
-                    true_Z = sample.pop("Z")
-                    ## Initialise
-                    if testset_name != "scaling":
-                        model = em.EM(sample, verbose=verbose, use_meta=not args.ignore_meta)
-                    elif testset_name == "align":
-                        print(f"alignment = {params['meta_aligned']}")
-                        model = em.EM(
-                            sample, verbose=verbose, tuning_param=args.tuning_param, use_meta=not args.ignore_meta
-                        )
-                    else:
-                        print(f"N = {params['N']}")
-                        model = em.EM(
-                            sample,
-                            sparse_adj=True,
-                            try_parallel=try_parallel,
-                            verbose=verbose,
-                            use_meta=not args.ignore_meta
-                        )
-                    if samp_no > 0:
-                        init_times[test_no, samp_no - 1] = time.time() - start_time
-                    ## Score from K means
-                    print("Before fitting model, K-means init partition has")
-                    if verbose:
-                        model.ari_score(true_Z, pred_Z=model.k_means_init_Z)
-                    else:
-                        print(
-                            np.round_(
-                                model.ari_score(true_Z, pred_Z=model.k_means_init_Z),
-                                3,
-                            )
-                        )
-                    ## Fit to given data
-                    model.fit(true_Z=true_Z, learning_rate=0.2)
-                    ## Score after fit
-                    try:
-                        test_aris[test_no, samp_no, :] = 0.0
-                        print("BP Z ARI:")
-                        test_aris[test_no, samp_no, :] = model.ari_score(true_Z)
-                        if not verbose:
-                            print(np.round_(test_aris[test_no, samp_no, :], 3))
-                        print("Init Z ARI:")
-                        if verbose:
-                            model.ari_score(true_Z, pred_Z=model.k_means_init_Z)
-                        else:
-                            print(
-                                np.round_(
-                                    model.ari_score(
-                                        true_Z, pred_Z=model.k_means_init_Z
-                                    ),
-                                    3,
-=======
             # Create nested runs for each test + sample
             with mlflow.start_run(run_name=f"PARENT_RUN_{test_no}") as parent_run:
                 # mlflow.log_param("parent", "yes")
@@ -385,7 +318,6 @@
                                     sample,
                                     verbose=verbose,
                                     tuning_param=args.tuning_param,
->>>>>>> 4b9699a2
                                 )
                             else:
                                 print(f"N = {params['N']}")
